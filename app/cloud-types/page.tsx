"use client"

/**
 * 16-Bit Weather Platform - BETA v0.3.2
 * 
 * Copyright (C) 2025 16-Bit Weather
 * Licensed under Fair Source License, Version 0.9
 * 
 * Use Limitation: 5 users
 * See LICENSE file for full terms
 * 
 * BETA SOFTWARE NOTICE:
 * This software is in active development. Features may change.
 * Report issues: https://github.com/deephouse23/Weather-application-/issues
 */

<<<<<<< HEAD

import React, { useState } from "react"
import { useTheme } from "next-themes"
import PageWrapper from "@/components/page-wrapper"
import { ThemeType, getComponentStyles } from "@/lib/theme-utils"
=======
import React, { useState } from "react"
import PageWrapper from "@/components/page-wrapper"
import { useTheme } from "@/components/theme-provider"
import { getComponentStyles, type ThemeType } from "@/lib/theme-utils"

// Shadcn UI components
import { Card, CardHeader, CardContent, CardTitle, CardDescription } from "@/components/ui/card"
import { Badge } from "@/components/ui/badge"
import { Button } from "@/components/ui/button"
import { Tabs, TabsList, TabsTrigger } from "@/components/ui/tabs"
>>>>>>> 80056f4d

type CloudData = {
  id: number;
  name: string;
  abbreviation: string;
  category: 'high' | 'mid' | 'low' | 'vertical' | 'rare';
  altitudeRange: string;
  temperature: string;
  dropletSize: string;
  formationTime: string;
  windSpeed: string;
  pressureRange: string;
  weatherPrediction: string;
  description16bit: string;
  formation: string;
  density: string;
  funFact: string;
  etymology: string;
  rarity: 'common' | 'uncommon' | 'rare' | 'legendary';
  emoji: string;
  appearance: string;
  thickness?: string;
  precipitation?: string;
  energy?: string;
  lifespan?: string;
};

// Cloud database
const cloudDatabase: CloudData[] = [
  // HIGH CLOUDS
  {
    id: 1,
    name: "CIRRUS",
    abbreviation: "Ci",
    category: "high",
    altitudeRange: "20,000-40,000 ft",
    temperature: "-40 to -80F",
    dropletSize: "10-100 um (ice)",
    formationTime: "30 min - 2 hrs",
    windSpeed: "100+ mph (jet streams)",
    pressureRange: "300-500 mb",
    weatherPrediction: "Fair weather, change in 8-10 hrs",
    description16bit: "Wispy ice crystals painting the digital sky",
    formation: "Ice crystals in jet stream winds",
    density: "0.01-0.1 g/m3",
    funFact: "Can form 'Virga' - precipitation that evaporates before reaching the ground.",
    etymology: "Latin for 'curl of hair' or 'fringe'",
    rarity: "common",
    emoji: "cirrus",
    appearance: "Thin, wispy, hair-like streaks"
  },
  {
    id: 2,
    name: "CIRROSTRATUS",
    abbreviation: "Cs",
    category: "high",
    altitudeRange: "20,000-40,000 ft",
    temperature: "-40 to -80F",
    dropletSize: "20-200 um (ice)",
    formationTime: "2-6 hours",
    windSpeed: "50-150 mph",
    pressureRange: "300-500 mb",
    thickness: "1,000-6,000 ft",
    weatherPrediction: "Rain or snow within 24 hours",
    description16bit: "Translucent ice veil across the pixel horizon",
    formation: "Widespread lifting ahead of weather fronts",
    density: "0.1-0.3 g/m3",
    funFact: "Responsible for 'sun dogs' and 22 degree halos.",
    etymology: "Latin: 'cirrus' (curl) + 'stratus' (layer)",
    rarity: "common",
    emoji: "cirrostratus",
    appearance: "Thin, sheet-like veil covering entire sky"
  },
  {
    id: 3,
    name: "CIRROCUMULUS",
    abbreviation: "Cc",
    category: "high",
    altitudeRange: "20,000-40,000 ft",
    temperature: "-40 to -80F",
    dropletSize: "5-50 um (ice)",
    formationTime: "1-3 hours",
    windSpeed: "40-100 mph",
    pressureRange: "300-500 mb",
    weatherPrediction: "Fair but cold; in tropics = hurricane approaching",
    description16bit: "Pixelated ice puffs in digital formation",
    formation: "Shallow convection at high altitude with wind shear",
    density: "0.01-0.05 g/m3",
    funFact: "Forms the 'Mackerel Sky'. Unlike Altocumulus, these clouds cast no shadow.",
    etymology: "Latin: 'cirrus' (curl) + 'cumulus' (heap)",
    rarity: "common",
    emoji: "cirrocumulus",
    appearance: "Small white patches in rows, 'mackerel sky'"
  },
  // MID-LEVEL CLOUDS
  {
    id: 4,
    name: "ALTOCUMULUS",
    abbreviation: "Ac",
    category: "mid",
    altitudeRange: "6,500-20,000 ft",
    temperature: "32 to -20F",
    dropletSize: "5-30 um (water + ice)",
    formationTime: "1-4 hours",
    windSpeed: "20-60 mph",
    pressureRange: "500-850 mb",
    thickness: "500-3,000 ft",
    weatherPrediction: "Possible afternoon thunderstorms",
    description16bit: "Mid-level pixel clusters in the digital atmosphere",
    formation: "Convective rolls in mid-atmosphere, orographic lifting",
    density: "0.1-0.5 g/m3",
    funFact: "If seen in the morning, thunderstorms are likely by late afternoon.",
    etymology: "Latin: 'altus' (high) + 'cumulus' (heap)",
    rarity: "common",
    emoji: "altocumulus",
    appearance: "Gray/white patches or layers, larger than cirrocumulus"
  },
  {
    id: 5,
    name: "ALTOSTRATUS",
    abbreviation: "As",
    category: "mid",
    altitudeRange: "6,500-20,000 ft",
    temperature: "32 to -20F",
    dropletSize: "5-40 um (mixed)",
    formationTime: "3-8 hours",
    windSpeed: "15-50 mph",
    pressureRange: "500-850 mb",
    thickness: "2,000-10,000 ft",
    weatherPrediction: "Continuous rain or snow approaching",
    description16bit: "Gray digital filter across the cyber sky",
    formation: "Warm air overriding cooler air masses",
    density: "0.2-0.8 g/m3",
    funFact: "Creates a 'watery sun' or 'frosted glass' look.",
    etymology: "Latin: 'altus' (high) + 'stratus' (layer)",
    rarity: "common",
    emoji: "altostratus",
    appearance: "Gray/blue sheet, sun visible but dimmed"
  },
  {
    id: 6,
    name: "NIMBOSTRATUS",
    abbreviation: "Ns",
    category: "mid",
    altitudeRange: "2,000-18,000 ft",
    temperature: "50 to -10F",
    dropletSize: "5-50 um (water)",
    formationTime: "6-12 hours",
    windSpeed: "10-40 mph",
    pressureRange: "600-950 mb",
    thickness: "3,000-15,000 ft",
    precipitation: "0.1-2 inches per hour",
    weatherPrediction: "Steady rain or snow",
    description16bit: "Heavy gray data cloud blocking all light",
    formation: "Widespread gentle lifting of moist air",
    density: "0.3-1.0 g/m3",
    funFact: "The quintessential 'rain cloud'. Dark enough to require streetlights.",
    etymology: "Latin: 'nimbus' (rain storm) + 'stratus' (layer)",
    rarity: "common",
    emoji: "nimbostratus",
    appearance: "Dark, thick, uniform gray layer"
  },
  // LOW CLOUDS
  {
    id: 7,
    name: "CUMULUS",
    abbreviation: "Cu",
    category: "low",
    altitudeRange: "1,000-6,500 ft",
    temperature: "70 to 32F",
    dropletSize: "5-25 um (water)",
    formationTime: "30 min - 2 hrs",
    windSpeed: "5-25 mph",
    pressureRange: "850-1013 mb",
    lifespan: "10-30 minutes",
    weatherPrediction: "Fair weather",
    description16bit: "Fluffy white pixels floating in digital space",
    formation: "Daytime heating causing convection",
    density: "0.3-0.8 g/m3",
    funFact: "Can grow into thunderheads (Cumulonimbus).",
    etymology: "Latin for 'heap' or 'pile'",
    rarity: "common",
    emoji: "cumulus",
    appearance: "Puffy, cotton-like, flat bases, rounded tops"
  },
  {
    id: 8,
    name: "STRATOCUMULUS",
    abbreviation: "Sc",
    category: "low",
    altitudeRange: "1,000-6,500 ft",
    temperature: "70 to 32F",
    dropletSize: "8-35 um",
    formationTime: "2-6 hours",
    windSpeed: "10-30 mph",
    pressureRange: "850-1013 mb",
    weatherPrediction: "Generally fair, light precipitation possible",
    description16bit: "Chunky pixel formations in the lower registry",
    formation: "Shallow convection mixing with stable air",
    density: "0.2-0.7 g/m3",
    funFact: "The most common cloud type on Earth.",
    etymology: "Latin: 'stratus' (layer) + 'cumulus' (heap)",
    rarity: "common",
    emoji: "stratocumulus",
    appearance: "Low, lumpy gray/white patches or layers"
  },
  {
    id: 9,
    name: "STRATUS",
    abbreviation: "St",
    category: "low",
    altitudeRange: "0-6,500 ft",
    temperature: "70 to 32F",
    dropletSize: "5-20 um (small)",
    formationTime: "2-12 hours",
    windSpeed: "5-20 mph",
    pressureRange: "900-1013 mb",
    thickness: "500-2,000 ft",
    weatherPrediction: "Drizzle or mist possible",
    description16bit: "Uniform gray screen saver across the sky",
    formation: "Fog lifting from ground or gentle cooling",
    density: "0.1-0.5 g/m3",
    funFact: "Essentially fog that isn't touching the ground.",
    etymology: "Latin for 'layer' or 'blanket'",
    rarity: "common",
    emoji: "stratus",
    appearance: "Gray layer, often covering entire sky"
  },
  // VERTICAL DEVELOPMENT
  {
    id: 10,
    name: "CUMULONIMBUS",
    abbreviation: "Cb",
    category: "vertical",
    altitudeRange: "1,000-60,000+ ft",
    temperature: "80 to -80F",
    dropletSize: "10-100+ um",
    formationTime: "30 min - 3 hrs",
    windSpeed: "Up to 180 mph updrafts",
    pressureRange: "200-1013 mb",
    energy: "Equivalent to 400,000 car engines",
    weatherPrediction: "Thunderstorms, heavy rain, hail, tornadoes",
    description16bit: "Massive storm tower reaching max altitude limit",
    formation: "Strong vertical convection",
    density: "0.5-3.0 g/m3",
    funFact: "The only cloud that can produce hail, thunder, and lightning.",
    etymology: "Latin: 'cumulus' (heap) + 'nimbus' (rain storm)",
    rarity: "uncommon",
    emoji: "cumulonimbus",
    appearance: "Towering cloud with anvil top, dark base"
  },
  // RARE CLOUDS
  {
    id: 11,
    name: "MAMMATUS",
    abbreviation: "Ma",
    category: "rare",
    altitudeRange: "6,000-25,000 ft",
    temperature: "-10 to 60F",
    dropletSize: "20-100 um",
    formationTime: "10-15 min per lobe",
    windSpeed: "15-40 mph downdrafts",
    pressureRange: "Variable",
    lifespan: "10 min per lobe, hours total",
    weatherPrediction: "Severe weather nearby",
    description16bit: "Inverted pixel pouches defying gravity",
    formation: "Cold air sinking in downdrafts",
    density: "0.3-1.5 g/m3",
    funFact: "Often appear after the worst of a thunderstorm has passed.",
    etymology: "Latin: 'mamma' (udder/breast)",
    rarity: "legendary",
    emoji: "mammatus",
    appearance: "Pouch-like bulges hanging downward"
  },
  {
    id: 12,
    name: "LENTICULAR",
    abbreviation: "Le",
    category: "rare",
    altitudeRange: "6,500-40,000 ft",
    temperature: "Variable",
    dropletSize: "5-50 um",
    formationTime: "1-3 hours",
    windSpeed: "40-100+ mph",
    pressureRange: "+/-50 mb oscillations",
    weatherPrediction: "Turbulent winds near mountains",
    description16bit: "Flying saucer sprites over mountain ranges",
    formation: "Air flowing over mountains creates standing waves",
    density: "0.2-0.8 g/m3",
    funFact: "Glider pilots love them for the 'wave lift' they provide.",
    etymology: "Latin: 'lenticularis' (lens-shaped)",
    rarity: "rare",
    emoji: "lenticular",
    appearance: "Lens or saucer-shaped, smooth"
  },
  {
    id: 13,
    name: "ASPERITAS",
    abbreviation: "Asp",
    category: "rare",
    altitudeRange: "6,000-20,000 ft",
    temperature: "Variable",
    dropletSize: "10-40 um",
    formationTime: "30 min - 2 hrs",
    windSpeed: "Complex wind shear",
    pressureRange: "Variable",
    weatherPrediction: "Usually harmless despite ominous look",
    description16bit: "Chaotic wave patterns in the sky matrix",
    formation: "Still mysterious - possibly mammatus + wind shear",
    density: "0.3-1.2 g/m3",
    funFact: "First new cloud type added to the International Cloud Atlas in 60+ years (2017).",
    etymology: "Latin: 'asperitas' (roughness)",
    rarity: "legendary",
    emoji: "asperitas",
    appearance: "Dramatic wave-like undulations on cloud bottom"
  }
]

export default function CloudTypesPage() {
  const { theme } = useTheme()
<<<<<<< HEAD
  const currentTheme = (theme || 'dark') as ThemeType
=======
>>>>>>> 80056f4d
  const [selectedCategory, setSelectedCategory] = useState<string>('all')
  const [expandedCloudId, setExpandedCloudId] = useState<number | null>(null)
  const [achievementUnlocked, setAchievementUnlocked] = useState<string>('')

<<<<<<< HEAD
  const themeClasses = getComponentStyles(currentTheme, 'weather')

=======
  const themeClasses = getComponentStyles(theme as ThemeType, 'card')
>>>>>>> 80056f4d

  // Filter clouds by category
  const filteredClouds = selectedCategory === 'all'
    ? cloudDatabase
    : cloudDatabase.filter(cloud => cloud.category === selectedCategory)

  // Achievement system
  const checkAchievements = (cloudId: number) => {
    const cloud = cloudDatabase.find(c => c.id === cloudId)
    if (!cloud) return

    if (cloud.rarity === 'legendary') {
      setAchievementUnlocked('LEGENDARY SPOTTER: Rare cloud discovered!')
      setTimeout(() => setAchievementUnlocked(''), 3000)
    } else if (cloud.category === 'rare') {
      setAchievementUnlocked('RARE HUNTER: Unusual formation identified!')
      setTimeout(() => setAchievementUnlocked(''), 3000)
    } else if (cloud.name === 'CUMULONIMBUS') {
      setAchievementUnlocked('STORM CHASER: Storm boss encountered!')
      setTimeout(() => setAchievementUnlocked(''), 3000)
    }
  }

  const handleCloudToggle = (cloudId: number) => {
    setExpandedCloudId(expandedCloudId === cloudId ? null : cloudId)
    if (expandedCloudId !== cloudId) {
      checkAchievements(cloudId)
    }
  }

  const getRarityVariant = (rarity: string): "default" | "secondary" | "destructive" | "outline" => {
    switch (rarity) {
      case 'legendary': return 'destructive'
      case 'rare': return 'secondary'
      default: return 'outline'
    }
  }

  const getCategoryStats = () => ({
    high: cloudDatabase.filter(c => c.category === 'high').length,
    mid: cloudDatabase.filter(c => c.category === 'mid').length,
    low: cloudDatabase.filter(c => c.category === 'low').length,
    vertical: cloudDatabase.filter(c => c.category === 'vertical').length,
    rare: cloudDatabase.filter(c => c.category === 'rare').length
  })

  const categoryStats = getCategoryStats()

  return (
    <PageWrapper>
      <div className="container mx-auto px-4 py-8">
        {/* Achievement Notification */}
        {achievementUnlocked && (
          <Card className={`fixed top-4 right-4 z-50 border-2 ${themeClasses.borderColor} ${themeClasses.glow}`}>
            <CardContent className="p-4">
              <p className={`font-mono text-sm font-bold ${themeClasses.accentText}`}>
                {achievementUnlocked}
              </p>
            </CardContent>
          </Card>
        )}

        {/* Header */}
        <div className="text-center mb-12">
          <h1 className={`text-4xl md:text-6xl font-bold mb-4 font-mono uppercase tracking-wider ${themeClasses.accentText} ${themeClasses.glow}`}>
            16-BIT CLOUD ATLAS
          </h1>
          <p className={`text-lg font-mono mb-6 ${themeClasses.mutedText}`}>
            Comprehensive meteorological database - 13 cloud types loaded
          </p>

          {/* Stats Display */}
          <Card className={`inline-block border-2 ${themeClasses.borderColor}`}>
            <CardContent className="p-4">
              <div className="grid grid-cols-5 gap-4 text-xs font-mono">
                <div className="text-center">
                  <div className={themeClasses.accentText}>HIGH</div>
                  <div className={themeClasses.text}>{categoryStats.high}</div>
                </div>
                <div className="text-center">
                  <div className={themeClasses.accentText}>MID</div>
                  <div className={themeClasses.text}>{categoryStats.mid}</div>
                </div>
                <div className="text-center">
                  <div className={themeClasses.accentText}>LOW</div>
                  <div className={themeClasses.text}>{categoryStats.low}</div>
                </div>
                <div className="text-center">
                  <div className={themeClasses.accentText}>VERTICAL</div>
                  <div className={themeClasses.text}>{categoryStats.vertical}</div>
                </div>
                <div className="text-center">
                  <div className={themeClasses.accentText}>RARE</div>
                  <div className={themeClasses.text}>{categoryStats.rare}</div>
                </div>
              </div>
            </CardContent>
          </Card>
        </div>

        {/* Category Filter using Tabs */}
        <Tabs defaultValue="all" value={selectedCategory} onValueChange={setSelectedCategory} className="mb-8">
          <TabsList className="flex flex-wrap justify-center gap-2 h-auto bg-transparent">
            {(['all', 'high', 'mid', 'low', 'vertical', 'rare'] as const).map((category) => (
              <TabsTrigger
                key={category}
                value={category}
                className={`px-4 py-2 border-2 text-xs font-mono font-bold uppercase tracking-wider ${themeClasses.borderColor} data-[state=active]:${themeClasses.accentBg} data-[state=active]:text-black`}
              >
                {category.toUpperCase()}
                {category !== 'all' && (
                  <span className="ml-1 opacity-75">
                    [{category === 'high' ? categoryStats.high :
                      category === 'mid' ? categoryStats.mid :
                        category === 'low' ? categoryStats.low :
                          category === 'vertical' ? categoryStats.vertical :
                            categoryStats.rare}]
                  </span>
                )}
              </TabsTrigger>
            ))}
          </TabsList>
        </Tabs>

        {/* Cloud Grid */}
        <div className="grid grid-cols-1 md:grid-cols-2 lg:grid-cols-3 gap-6 max-w-7xl mx-auto mb-12">
          {filteredClouds.map((cloud) => (
            <React.Fragment key={cloud.id}>
              {/* Cloud Card */}
              <Card
                onClick={() => handleCloudToggle(cloud.id)}
                className={`cursor-pointer transition-all duration-300 hover:scale-105 border-2 ${themeClasses.borderColor} ${expandedCloudId === cloud.id ? themeClasses.glow : ''}`}
              >
                <CardHeader className="pb-2">
                  <div className="flex justify-between items-start">
                    <div className={`text-3xl font-mono uppercase ${themeClasses.accentText}`}>[{cloud.abbreviation}]</div>
                    <Badge variant={getRarityVariant(cloud.rarity)} className="font-mono text-xs">
                      {cloud.category.toUpperCase()}
                    </Badge>
                  </div>
                  <CardTitle className={`text-xl font-mono uppercase tracking-wider ${themeClasses.text}`}>
                    {cloud.name}
                  </CardTitle>
                  <CardDescription className={`font-mono ${themeClasses.mutedText}`}>
                    ({cloud.abbreviation}) - {cloud.rarity.toUpperCase()}
                  </CardDescription>
                </CardHeader>
                <CardContent>
                  <div className="space-y-2 text-xs font-mono">
                    <div className="flex justify-between">
                      <span className={themeClasses.mutedText}>Altitude:</span>
                      <span className={themeClasses.text}>{cloud.altitudeRange}</span>
                    </div>
                    <div className="flex justify-between">
                      <span className={themeClasses.mutedText}>Formation:</span>
                      <span className={themeClasses.accentText}>{cloud.formationTime}</span>
                    </div>
                  </div>

                  {/* 16-bit Description */}
                  <div className={`mt-3 p-2 border ${themeClasses.borderColor} bg-opacity-50`}>
                    <p className={`font-mono text-xs italic ${themeClasses.text}`}>
                      &ldquo;{cloud.description16bit}&rdquo;
                    </p>
                  </div>

                  {/* Expand/Collapse Indicator */}
                  <div className={`mt-3 text-xs font-mono text-center ${themeClasses.mutedText}`}>
                    {expandedCloudId === cloud.id ? '[ CLICK TO COLLAPSE ]' : '[ CLICK FOR DETAILS ]'}
                  </div>
                </CardContent>
              </Card>

              {/* Expanded Details */}
              {expandedCloudId === cloud.id && (
                <Card className={`col-span-full mt-6 border-2 ${themeClasses.borderColor} ${themeClasses.glow}`}>
                  <CardHeader>
                    <CardTitle className={`text-2xl font-mono uppercase tracking-wider text-center ${themeClasses.accentText}`}>
                      [{cloud.abbreviation}] {cloud.name} TECHNICAL ANALYSIS
                    </CardTitle>
                    <CardDescription className={`text-center font-mono ${themeClasses.mutedText}`}>
                      Full-Width Cloud Database Entry - Classification: {cloud.category.toUpperCase()}
                    </CardDescription>
                  </CardHeader>
                  <CardContent>
                    <div className="grid grid-cols-1 lg:grid-cols-3 gap-8">
                      {/* Technical Specifications */}
                      <div>
                        <h4 className={`text-lg font-bold mb-4 font-mono ${themeClasses.accentText} border-b-2 pb-2 ${themeClasses.borderColor}`}>
                          TECHNICAL SPECIFICATIONS
                        </h4>
                        <div className="space-y-3 text-sm font-mono">
                          <div className="flex justify-between">
                            <span className={themeClasses.mutedText}>Altitude Range:</span>
                            <span className={themeClasses.text}>{cloud.altitudeRange}</span>
                          </div>
                          <div className="flex justify-between">
                            <span className={themeClasses.mutedText}>Temperature:</span>
                            <span className={themeClasses.text}>{cloud.temperature}</span>
                          </div>
                          <div className="flex justify-between">
                            <span className={themeClasses.mutedText}>Droplet Size:</span>
                            <span className={themeClasses.text}>{cloud.dropletSize}</span>
                          </div>
                          <div className="flex justify-between">
                            <span className={themeClasses.mutedText}>Formation Time:</span>
                            <span className={themeClasses.text}>{cloud.formationTime}</span>
                          </div>
                          <div className="flex justify-between">
                            <span className={themeClasses.mutedText}>Wind Speed:</span>
                            <span className={themeClasses.text}>{cloud.windSpeed}</span>
                          </div>
                          <div className="flex justify-between">
                            <span className={themeClasses.mutedText}>Pressure Range:</span>
                            <span className={themeClasses.text}>{cloud.pressureRange}</span>
                          </div>
                          <div className="flex justify-between">
                            <span className={themeClasses.mutedText}>Density:</span>
                            <span className={themeClasses.text}>{cloud.density}</span>
                          </div>
                          {cloud.thickness && (
                            <div className="flex justify-between">
                              <span className={themeClasses.mutedText}>Cloud Thickness:</span>
                              <span className={themeClasses.text}>{cloud.thickness}</span>
                            </div>
                          )}
                          {cloud.energy && (
                            <div className="flex justify-between">
                              <span className={themeClasses.mutedText}>Convective Energy:</span>
                              <span className={themeClasses.accentText}>{cloud.energy}</span>
                            </div>
                          )}
                          {cloud.etymology && (
                            <div className="pt-2 border-t border-dashed border-gray-500/50 mt-2">
                              <span className={themeClasses.mutedText}>Etymology: </span>
                              <span className="italic opacity-80">{cloud.etymology}</span>
                            </div>
                          )}
                        </div>
                      </div>

                      {/* Visual & Formation Info */}
                      <div>
                        <h4 className={`text-lg font-bold mb-4 font-mono ${themeClasses.accentText} border-b-2 pb-2 ${themeClasses.borderColor}`}>
                          VISUAL & FORMATION
                        </h4>
                        <div className="space-y-4 text-sm font-mono">
                          <div>
                            <div className={`${themeClasses.accentText} mb-2 font-bold`}>Visual Appearance:</div>
                            <div className={themeClasses.text}>{cloud.appearance}</div>
                          </div>
                          <div>
                            <div className={`${themeClasses.accentText} mb-2 font-bold`}>Formation Process:</div>
                            <div className={themeClasses.text}>{cloud.formation}</div>
                          </div>
                          <div>
                            <div className={`${themeClasses.accentText} mb-2 font-bold`}>16-Bit Description:</div>
                            <div className={`${themeClasses.text} italic p-2 border rounded ${themeClasses.borderColor}`}>
                              &quot;{cloud.description16bit}&quot;
                            </div>
                          </div>
                        </div>
                      </div>

                      {/* Weather Impact & Facts */}
                      <div>
                        <h4 className={`text-lg font-bold mb-4 font-mono ${themeClasses.accentText} border-b-2 pb-2 ${themeClasses.borderColor}`}>
                          WEATHER IMPACT & DATA
                        </h4>
                        <div className="space-y-4 text-sm font-mono">
                          <div>
                            <div className={`${themeClasses.accentText} mb-2 font-bold`}>Weather Prediction:</div>
                            <div className={`p-2 border rounded font-bold ${themeClasses.borderColor} ${themeClasses.text}`}>
                              {cloud.weatherPrediction}
                            </div>
                          </div>
                          <div>
                            <div className={`${themeClasses.accentText} mb-2 font-bold`}>Rarity Classification:</div>
                            <Badge variant={getRarityVariant(cloud.rarity)} className="font-mono">
                              {cloud.rarity.toUpperCase()} ({cloud.category.toUpperCase()} LEVEL)
                            </Badge>
                          </div>
                          <div>
                            <div className={`${themeClasses.accentText} mb-2 font-bold`}>Meteorological Fact:</div>
                            <div className={themeClasses.text}>{cloud.funFact}</div>
                          </div>
                          {cloud.precipitation && (
                            <div>
                              <div className={`${themeClasses.accentText} mb-2 font-bold`}>Precipitation Rate:</div>
                              <div className={themeClasses.text}>{cloud.precipitation}</div>
                            </div>
                          )}
                        </div>
                      </div>
                    </div>

                    {/* Close Button */}
                    <div className="mt-8 text-center">
                      <Button
                        onClick={() => setExpandedCloudId(null)}
                        variant="outline"
                        className={`font-mono font-bold uppercase tracking-wider border-2 ${themeClasses.borderColor}`}
                      >
                        CLOSE TECHNICAL ANALYSIS
                      </Button>
                    </div>
                  </CardContent>
                </Card>
              )}
            </React.Fragment>
          ))}
        </div>

        {/* Educational Section */}
        <Card className={`mt-16 max-w-6xl mx-auto border-4 ${themeClasses.borderColor}`}>
          <CardHeader>
            <CardTitle className={`text-2xl font-mono uppercase tracking-wider text-center ${themeClasses.accentText}`}>
              CLOUD FORMATION DATABASE
            </CardTitle>
          </CardHeader>
          <CardContent>
            <div className="grid grid-cols-1 md:grid-cols-3 gap-8 text-sm font-mono">
              <div>
                <h4 className={`${themeClasses.accentText} mb-3 font-bold`}>ALTITUDE CLASSIFICATIONS:</h4>
                <ul className={`${themeClasses.text} space-y-2`}>
                  <li>- HIGH: 20,000+ ft (Ice crystals)</li>
                  <li>- MID: 6,500-20,000 ft (Water + ice)</li>
                  <li>- LOW: 0-6,500 ft (Water droplets)</li>
                  <li>- VERTICAL: Multi-level towers</li>
                  <li>- RARE: Special conditions only</li>
                </ul>
              </div>
              <div>
                <h4 className={`${themeClasses.accentText} mb-3 font-bold`}>WEATHER INDICATORS:</h4>
                <ul className={`${themeClasses.text} space-y-2`}>
                  <li>- Cirrus: Change in 8-10 hours</li>
                  <li>- Cumulonimbus: Storm systems</li>
                  <li>- Nimbostratus: Steady rain</li>
                  <li>- Mammatus: Severe weather</li>
                  <li>- Lenticular: Mountain turbulence</li>
                </ul>
              </div>
              <div>
                <h4 className={`${themeClasses.accentText} mb-3 font-bold`}>FORMATION PHYSICS:</h4>
                <ul className={`${themeClasses.text} space-y-2`}>
                  <li>- Droplet size: 5-200 micrometers</li>
                  <li>- Temperature drop: 2C per 1000 ft</li>
                  <li>- Nuclei needed: 100-1000/cm3</li>
                  <li>- Humidity: Must reach 100%</li>
                  <li>- Wind shear creates patterns</li>
                </ul>
              </div>
            </div>
          </CardContent>
        </Card>

        {/* Achievement System */}
        <Card className={`mt-8 max-w-4xl mx-auto border-2 ${themeClasses.borderColor}`}>
          <CardHeader>
            <CardTitle className={`text-lg font-mono uppercase text-center ${themeClasses.accentText}`}>
              CLOUD SPOTTER ACHIEVEMENTS
            </CardTitle>
          </CardHeader>
          <CardContent>
            <div className="grid grid-cols-1 md:grid-cols-2 gap-4 text-xs font-mono">
              <div className={themeClasses.text}>Cloud Spotter: Identify 5 basic types</div>
              <div className={themeClasses.text}>Storm Chaser: Witness cumulonimbus</div>
              <div className={themeClasses.text}>Rare Hunter: Spot unusual formations</div>
              <div className={themeClasses.text}>High Altitude: Observe cirrus family</div>
              <div className={themeClasses.text}>Weather Prophet: Predict from clouds</div>
              <div className={themeClasses.text}>Completionist: All 13 types documented</div>
            </div>
            <div className={`mt-4 text-center text-xs ${themeClasses.mutedText}`}>
              Click on clouds to unlock achievements!
            </div>
          </CardContent>
        </Card>
      </div>
    </PageWrapper>
  )
}<|MERGE_RESOLUTION|>--- conflicted
+++ resolved
@@ -14,16 +14,10 @@
  * Report issues: https://github.com/deephouse23/Weather-application-/issues
  */
 
-<<<<<<< HEAD
 
 import React, { useState } from "react"
 import { useTheme } from "next-themes"
 import PageWrapper from "@/components/page-wrapper"
-import { ThemeType, getComponentStyles } from "@/lib/theme-utils"
-=======
-import React, { useState } from "react"
-import PageWrapper from "@/components/page-wrapper"
-import { useTheme } from "@/components/theme-provider"
 import { getComponentStyles, type ThemeType } from "@/lib/theme-utils"
 
 // Shadcn UI components
@@ -31,7 +25,7 @@
 import { Badge } from "@/components/ui/badge"
 import { Button } from "@/components/ui/button"
 import { Tabs, TabsList, TabsTrigger } from "@/components/ui/tabs"
->>>>>>> 80056f4d
+
 
 type CloudData = {
   id: number;
@@ -352,20 +346,12 @@
 
 export default function CloudTypesPage() {
   const { theme } = useTheme()
-<<<<<<< HEAD
-  const currentTheme = (theme || 'dark') as ThemeType
-=======
->>>>>>> 80056f4d
   const [selectedCategory, setSelectedCategory] = useState<string>('all')
   const [expandedCloudId, setExpandedCloudId] = useState<number | null>(null)
   const [achievementUnlocked, setAchievementUnlocked] = useState<string>('')
 
-<<<<<<< HEAD
-  const themeClasses = getComponentStyles(currentTheme, 'weather')
-
-=======
-  const themeClasses = getComponentStyles(theme as ThemeType, 'card')
->>>>>>> 80056f4d
+  const themeClasses = getComponentStyles((theme || 'dark') as ThemeType, 'card')
+
 
   // Filter clouds by category
   const filteredClouds = selectedCategory === 'all'
