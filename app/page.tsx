"use client"

import React, { useState, useEffect } from "react"
import { Loader2 } from "lucide-react"
import { cn } from "@/lib/utils"
import { fetchWeatherData, fetchWeatherByLocation } from "@/lib/weather-api"
import { useTheme } from '@/components/theme-provider'
import { WeatherData } from '@/lib/types'
import PageWrapper from "@/components/page-wrapper"
import { Analytics } from "@vercel/analytics/react"
import WeatherSearch from "@/components/weather-search"
import { locationService, LocationData } from "@/lib/location-service"
import { userCacheService } from "@/lib/user-cache-service"
import { APP_CONSTANTS } from "@/lib/utils"
import { LazyEnvironmentalDisplay, LazyForecast, LazyForecastDetails } from "@/components/lazy-weather-components"
import { ResponsiveContainer, ResponsiveGrid } from "@/components/responsive-container"
import { Tooltip } from "@/components/tooltip"


// Note: UV Index data is now only available in One Call API 3.0 (paid subscription required)
// The main weather API handles UV index estimation for free accounts

const formatPressureByRegion = (pressureHPa: number, countryCode: string): string => {
  const shouldUseInchesOfMercury = (countryCode: string): boolean => {
    const inHgCountries = ['US', 'CA', 'PR', 'VI', 'GU', 'AS', 'MP'];
    return inHgCountries.includes(countryCode);
  };

  if (shouldUseInchesOfMercury(countryCode)) {
    const inHg = pressureHPa * 0.02953;
    return `${inHg.toFixed(2)} inHg`;
  } else {
    return `${Math.round(pressureHPa)} hPa`;
  }
};

// Get API key from environment variables for production deployment
// Try both NEXT_PUBLIC_ (Next.js) and REACT_APP_ (Create React App) prefixes for compatibility
const API_KEY = process.env.NEXT_PUBLIC_OPENWEATHER_API_KEY || process.env.REACT_APP_OPENWEATHER_API_KEY;

// Debug environment variables
console.log('🔍 MAIN PAGE ENVIRONMENT DEBUG:');
console.log('NODE_ENV:', process.env.NODE_ENV);
console.log('NEXT_PUBLIC_OPENWEATHER_API_KEY:', process.env.NEXT_PUBLIC_OPENWEATHER_API_KEY ? 'SET' : 'MISSING');
console.log('REACT_APP_OPENWEATHER_API_KEY:', process.env.REACT_APP_OPENWEATHER_API_KEY ? 'SET' : 'MISSING');
console.log('Final API_KEY:', API_KEY ? 'SET' : 'MISSING');

// Validate API key
if (!API_KEY) {
  console.error('❌ OpenWeather API key is missing!');
  console.error('Please set either NEXT_PUBLIC_OPENWEATHER_API_KEY or REACT_APP_OPENWEATHER_API_KEY environment variable.');
  console.error('For Next.js, use NEXT_PUBLIC_OPENWEATHER_API_KEY');
} else {
  console.log('✅ OpenWeather API key found:', API_KEY.substring(0, 8) + '...');
}

// Check for Google Pollen API key
const GOOGLE_POLLEN_API_KEY = process.env.NEXT_PUBLIC_GOOGLE_POLLEN_API_KEY || process.env.REACT_APP_GOOGLE_POLLEN_API_KEY;
if (!GOOGLE_POLLEN_API_KEY) {
  console.warn('⚠️ Google Pollen API key is missing!');
  console.warn('Please set either NEXT_PUBLIC_GOOGLE_POLLEN_API_KEY or REACT_APP_GOOGLE_POLLEN_API_KEY environment variable for real pollen data.');
} else {
  console.log('✅ Google Pollen API key found:', GOOGLE_POLLEN_API_KEY.substring(0, 8) + '...');
}

// Theme types
type ThemeType = 'dark' | 'miami' | 'tron';

// Helper function to determine pressure unit (matches weather API logic)
const getPressureUnit = (countryCode: string): 'hPa' | 'inHg' => {
  const inHgCountries = ['US', 'CA', 'PR', 'VI', 'GU', 'AS', 'MP'];
  return inHgCountries.includes(countryCode) ? 'inHg' : 'hPa';
};


function WeatherApp() {
  const { theme } = useTheme()
  const [weather, setWeather] = useState<WeatherData | null>(null)
  const [loading, setLoading] = useState(false)
  const [error, setError] = useState<string>("")
  const [hasSearched, setHasSearched] = useState(false)
  const [lastSearchTerm, setLastSearchTerm] = useState<string>("")
  const [currentLocation, setCurrentLocation] = useState<string>("")
  const [locationInput, setLocationInput] = useState<string>("")
  const [isOnCooldown, setIsOnCooldown] = useState(false)
  const [remainingSearches, setRemainingSearches] = useState(10)
  const [rateLimitError, setRateLimitError] = useState<string>("")
  const [isClient, setIsClient] = useState(false)
  const [currentTheme, setCurrentTheme] = useState<ThemeType>('dark')
  const [searchCache, setSearchCache] = useState<Map<string, { data: WeatherData; timestamp: number }>>(new Map())
  const [selectedDay, setSelectedDay] = useState<number | null>(null)
  const [isAutoDetecting, setIsAutoDetecting] = useState(false)
  const [autoLocationAttempted, setAutoLocationAttempted] = useState(false)

  // localStorage keys
  const CACHE_KEY = 'bitweather_city'
  const WEATHER_KEY = 'bitweather_weather_data'
  const CACHE_TIMESTAMP_KEY = 'bitweather_cache_timestamp'
  const RATE_LIMIT_KEY = 'weather-app-rate-limit'
  const SEARCH_CACHE_KEY = 'weather-search-cache'
  const MAX_REQUESTS_PER_HOUR = 10
  const COOLDOWN_SECONDS = 2
  const SEARCH_CACHE_DURATION = 5 * 60 * 1000 // 5 minutes in milliseconds

  // Rate limiting for API calls (5 per minute max)
  const RATE_LIMIT_WINDOW = 60000 // 1 minute
  const MAX_REQUESTS = 5

  // Client-side mount effect
  useEffect(() => {
    setIsClient(true)
  }, [])

  // Silent auto-location detection on first visit
  useEffect(() => {
    if (!isClient || autoLocationAttempted) return
    
    const tryAutoLocation = async () => {
      try {
        // Check if we have a recent last location
        const lastLocation = userCacheService.getLastLocation()
        if (lastLocation) {
          console.log('Using cached last location:', lastLocation)
          await handleLocationDetected(lastLocation)
          return
        }
        
        // Check if we have cached weather data first
        const cachedLocation = localStorage.getItem(CACHE_KEY)
        const cachedWeatherData = localStorage.getItem(WEATHER_KEY)
        const cacheTimestamp = localStorage.getItem(CACHE_TIMESTAMP_KEY)
        
        if (cachedLocation && cachedWeatherData && cacheTimestamp) {
          const cacheAge = Date.now() - parseInt(cacheTimestamp)
          
          // If cache is fresh, use it and skip auto-detection for now
          if (cacheAge < 10 * 60 * 1000) {
            console.log('Using fresh cached data, skipping auto-location')
            return
          }
        }
        
        // Try silent location detection
        console.log('Attempting silent location detection...')
        setIsAutoDetecting(true)
        
        try {
          const location = await locationService.getCurrentLocation()
          await handleLocationDetected(location)
        } catch (error: any) {
          console.log('Geolocation failed, trying IP fallback:', error.message)
          try {
            const ipLocation = await locationService.getLocationByIP()
            await handleLocationDetected(ipLocation)
          } catch (ipError) {
            console.log('IP location also failed, using default location:', ipError)
            // Use default location (San Francisco)
            await handleSearch('San Francisco, CA')
          }
        } finally {
          setIsAutoDetecting(false)
        }
        
        setAutoLocationAttempted(true)
        
      } catch (error) {
        console.error('Auto-location initialization failed:', error)
        setIsAutoDetecting(false)
        setAutoLocationAttempted(true)
      }
    }
    
    // Small delay to let other initialization complete
    const timer = setTimeout(tryAutoLocation, 1000)
    return () => clearTimeout(timer)
  }, [isClient, autoLocationAttempted])

  // Handle successful location detection
  const handleLocationDetected = async (location: LocationData) => {
    try {
      console.log('Location detected:', location)
      
      // Save as last location
      userCacheService.saveLastLocation(location)
      
      // Check for cached weather data for this location
      const locationKey = userCacheService.getLocationKey(location)
      const cachedWeather = userCacheService.getCachedWeatherData(locationKey)
      
      if (cachedWeather) {
        console.log('Using cached weather data for detected location')
        setWeather(cachedWeather)
        setLocationInput(location.displayName)
        setCurrentLocation(location.displayName)
        setHasSearched(true)
        setError('')
        return
      }
      
      // Fetch fresh weather data
      setLoading(true)
      setError('')
      
      const coords = userCacheService.getLocationKey(location).replace('_', ',')
      const weatherData = await fetchWeatherByLocation(coords)
      
      if (weatherData) {
        setWeather(weatherData)
        setLocationInput(location.displayName)
        setCurrentLocation(location.displayName)
        setHasSearched(true)
        
        // Cache the weather data
        userCacheService.cacheWeatherData(locationKey, weatherData)
        
        // Also save in legacy cache for compatibility
        saveLocationToCache(location.displayName)
        saveWeatherToCache(weatherData)
        
        console.log('Weather data loaded for auto-detected location')
      }
    } catch (error: any) {
      console.error('Failed to load weather for detected location:', error)
      setError('Failed to load weather data for your location')
    } finally {
      setLoading(false)
    }
  }

  // Initialize search cache on mount
  useEffect(() => {
    if (isClient) {
      setSearchCache(getSearchCache())
    }
  }, [isClient])

  // Load cached location function
  const loadCachedLocation = () => {
    if (!isClient) return
    try {
      const cachedLocation = localStorage.getItem(CACHE_KEY)
      if (cachedLocation) {
        setLocationInput(cachedLocation)
        setCurrentLocation(cachedLocation)
      }
    } catch (error) {
      console.warn('Failed to load cached location:', error)
    }
  }

  // Load theme function
  const loadTheme = () => {
    if (!isClient) return
    const storedTheme = getStoredTheme()
    setCurrentTheme(storedTheme)
  }

  // Set data function (for cached weather data)
  const setData = (weatherData: WeatherData) => {
    setWeather(weatherData)
    setError("")
  }

  // Load cached data and theme on component mount
  useEffect(() => {
    if (!isClient) return
    
    loadCachedLocation()
    loadTheme()
    
    // Check for existing cached data when component mounts
    const checkCacheAndLoad = async () => {
      try {
        const cachedLocationData = localStorage.getItem(CACHE_KEY)
        const cachedWeatherData = localStorage.getItem(WEATHER_KEY)
        const cacheTimestamp = localStorage.getItem(CACHE_TIMESTAMP_KEY)
        
        if (cachedLocationData && cachedWeatherData && cacheTimestamp) {
          const cacheAge = Date.now() - parseInt(cacheTimestamp)
          
          // Only auto-load if cache is fresh (less than 10 minutes) and user had a previous session
          if (cacheAge < 10 * 60 * 1000) {
            const weather = JSON.parse(cachedWeatherData)
            
            // Note: UV index selective refresh removed since One Call API 2.5 was deprecated
            // UV index is now estimated by the main weather API function
            
            setData(weather)
            setLocationInput(cachedLocationData)
            setHasSearched(true)
            return // Exit early if we have cached data
          }
        }
        
        // If no cached data, attempt auto-location on first visit
        if (!hasSearched) {
          tryAutoLocation()
        }
      } catch (error) {
        console.warn('Cache check failed:', error)
      }
    }
    
    checkCacheAndLoad()
  }, [isClient])

  // Enhanced theme management functions
  const getStoredTheme = (): ThemeType => {
    if (!isClient) return 'dark'
    try {
      const stored = localStorage.getItem('weather-edu-theme')
      if (stored && ['dark', 'miami', 'tron'].includes(stored)) {
        return stored as ThemeType
      }
    } catch (error) {
      console.warn('Failed to get stored theme:', error)
    }
    return 'dark' // Default to dark theme
  }

  // Load theme on mount and sync with navigation
  useEffect(() => {
    if (!isClient) return
    const storedTheme = getStoredTheme()
    setCurrentTheme(storedTheme)
    
    // Listen for theme changes from navigation
    const handleStorageChange = () => {
      const newTheme = getStoredTheme()
      setCurrentTheme(newTheme)
    }
    
    window.addEventListener('storage', handleStorageChange)
    
    // Poll for theme changes (in case of same-tab changes)
    const interval = setInterval(() => {
      const newTheme = getStoredTheme()
      if (newTheme !== currentTheme) {
        setCurrentTheme(newTheme)
      }
    }, 100)
    
    return () => {
      window.removeEventListener('storage', handleStorageChange)
      clearInterval(interval)
    }
  }, [isClient, currentTheme])

  // Enhanced theme classes for three themes with authentic Tron movie colors
  const getThemeClasses = (theme: ThemeType) => {
    switch (theme) {
      case 'dark':
        return {
          background: 'bg-[#0f0f0f]',
          cardBg: 'bg-[#0f0f0f]',
          borderColor: 'border-[#00d4ff]',
          text: 'text-[#e0e0e0]',
          headerText: 'text-[#00d4ff]',
          secondaryText: 'text-[#e0e0e0]',
          accentText: 'text-[#00d4ff]',
          successText: 'text-[#00ff00]',
          glow: 'glow-dark',
          specialBorder: 'border-[#00d4ff]',
          buttonHover: 'hover:bg-[#00d4ff] hover:text-[#0f0f0f]'
        }
      case 'miami':
        return {
          background: 'bg-[#0a0025]',
          cardBg: 'bg-[#0a0025]',
          borderColor: 'border-[#ff1493]',
          text: 'text-[#00ffff]',
          headerText: 'text-[#ff1493]',
          secondaryText: 'text-[#00ffff]',
          accentText: 'text-[#ff1493]',
          successText: 'text-[#00ff00]',
          glow: 'glow-miami',
          specialBorder: 'border-[#ff1493]',
          buttonHover: 'hover:bg-[#ff1493] hover:text-[#0a0025]'
        }
      case 'tron':
        return {
          background: 'bg-black',
          cardBg: 'bg-black',
          borderColor: 'border-[#00FFFF]',
          text: 'text-white',
          headerText: 'text-[#00FFFF]',
          secondaryText: 'text-[#00FFFF]',
          accentText: 'text-[#00FFFF]',
          successText: 'text-[#00ff00]',
          glow: 'glow-tron',
          specialBorder: 'border-[#00FFFF]',
          buttonHover: 'hover:bg-[#00FFFF] hover:text-black'
        }
    }
  }

  const themeClasses = getThemeClasses(currentTheme)

  // Rate limiting functions
  const getRateLimitData = () => {
    if (!isClient) return { requests: [], lastReset: Date.now() }
    try {
      const data = localStorage.getItem(RATE_LIMIT_KEY)
      if (data) {
        return JSON.parse(data)
      }
    } catch (error) {
      console.warn('Failed to get rate limit data:', error)
    }
    return { requests: [], lastReset: Date.now() }
  }

  const saveRateLimitData = (data: { requests: number[], lastReset: number }) => {
    if (!isClient) return
    try {
      localStorage.setItem(RATE_LIMIT_KEY, JSON.stringify(data))
    } catch (error) {
      console.warn('Failed to save rate limit data:', error)
    }
  }

  const checkRateLimit = (): { allowed: boolean, remaining: number, message?: string } => {
    const now = Date.now()
    const oneHour = 60 * 60 * 1000 // 1 hour in milliseconds
    let data = getRateLimitData()

    // Reset if more than an hour has passed
    if (now - data.lastReset > oneHour) {
      data = { requests: [], lastReset: now }
      saveRateLimitData(data)
    }

    // Filter out requests older than 1 hour
    const recentRequests = data.requests.filter((timestamp: number) => now - timestamp < oneHour)
    
    const remaining = MAX_REQUESTS_PER_HOUR - recentRequests.length

    if (recentRequests.length >= MAX_REQUESTS_PER_HOUR) {
      const oldestRequest = Math.min(...recentRequests)
      const waitTime = Math.ceil((oneHour - (now - oldestRequest)) / 1000 / 60) // minutes
      return {
        allowed: false,
        remaining: 0,
        message: `Too many requests. Please wait ${waitTime} minutes before searching again.`
      }
    }

    return { allowed: true, remaining }
  }

  const recordRequest = () => {
    const now = Date.now()
    let data = getRateLimitData()
    
    // Add current request
    data.requests.push(now)
    
    // Clean up old requests (older than 1 hour)
    const oneHour = 60 * 60 * 1000
    data.requests = data.requests.filter((timestamp: number) => now - timestamp < oneHour)
    
    saveRateLimitData(data)
  }

  // Update remaining searches on mount and after each request
  useEffect(() => {
    if (!isClient) return
    const { remaining } = checkRateLimit()
    setRemainingSearches(remaining)
  }, [isClient])

  // Save location to cache (silent)
  const saveLocationToCache = (location: string) => {
    if (!isClient) return
    try {
      localStorage.setItem(CACHE_KEY, location)
    } catch (error) {
      console.warn('Failed to save location to cache:', error)
    }
  }

  // Save weather data to cache
  const saveWeatherToCache = (weatherData: WeatherData) => {
    if (!isClient) return
    try {
      localStorage.setItem(WEATHER_KEY, JSON.stringify(weatherData))
      localStorage.setItem(CACHE_TIMESTAMP_KEY, Date.now().toString())
    } catch (error) {
      console.warn('Failed to save weather data to cache:', error)
    }
  }

  // Search cache management functions
  const getSearchCache = (): Map<string, { data: WeatherData; timestamp: number }> => {
    if (!isClient) return new Map()
    try {
      const cached = localStorage.getItem(SEARCH_CACHE_KEY)
      if (cached) {
        const parsed = JSON.parse(cached)
        const map = new Map<string, { data: WeatherData; timestamp: number }>()
        // Clean up expired entries
        const now = Date.now()
        for (const [key, value] of Object.entries(parsed)) {
          if (typeof value === 'object' && value !== null && 'data' in value && 'timestamp' in value) {
            const cacheEntry = value as { data: WeatherData; timestamp: number }
            if (now - cacheEntry.timestamp < SEARCH_CACHE_DURATION) {
              map.set(key, cacheEntry)
            }
          }
        }
        return map
      }
    } catch (error) {
      console.warn('Failed to get search cache:', error)
    }
    return new Map()
  }

  const saveSearchCache = (cache: Map<string, { data: WeatherData; timestamp: number }>) => {
    if (!isClient) return
    try {
      const obj = Object.fromEntries(cache)
      localStorage.setItem(SEARCH_CACHE_KEY, JSON.stringify(obj))
    } catch (error) {
      console.warn('Failed to save search cache:', error)
    }
  }

  const addToSearchCache = (searchTerm: string, weatherData: WeatherData) => {
    const cache = getSearchCache()
    cache.set(searchTerm.toLowerCase().trim(), {
      data: weatherData,
      timestamp: Date.now()
    })
    saveSearchCache(cache)
    setSearchCache(cache)
  }

  const getFromSearchCache = (searchTerm: string): WeatherData | null => {
    const cache = getSearchCache()
    const cached = cache.get(searchTerm.toLowerCase().trim())
    if (cached && Date.now() - cached.timestamp < SEARCH_CACHE_DURATION) {
      return cached.data
    }
    return null
  }

  const handleSearchWrapper = (locationInput: string) => {
    handleSearch(locationInput)
  }

  // Helper function to safely access weather data
  const getWeatherData = <T,>(path: string, defaultValue: T): T => {
    try {
      const value = path.split('.').reduce((obj, key) => obj?.[key], weather as any);
      return value ?? defaultValue;
    } catch (error) {
      console.error('Error accessing weather data:', error);
      return defaultValue;
    }
  };

  // Enhanced error handling for weather data
  const handleWeatherError = (error: any) => {
    console.error('Weather data error:', error);
    setError(error.message || 'Failed to load weather data');
    setWeather(null);
  };

  // Enhanced search handler with error handling
  const handleSearch = async (locationInput: string, fromCache: boolean = false, bypassRateLimit: boolean = false) => {
    console.log('Starting search for:', locationInput);
    
    if (!locationInput.trim()) {
      setError("Please enter a location");
      return;
    }

    // Minimum search length check
    if (locationInput.trim().length < 3) {
      setError("Please enter at least 3 characters");
      return;
    }

    if (!bypassRateLimit) {
      const rateLimitCheck = checkRateLimit();
      if (!rateLimitCheck.allowed) {
        setRateLimitError(rateLimitCheck.message || "Rate limit exceeded");
        return;
      }
    }

    setLoading(true);
    setError("");
    setRateLimitError("");

    try {
      console.log('Fetching weather data...');
      const cachedWeather = getFromSearchCache(locationInput);
      if (cachedWeather) {
        console.log('Weather data found in cache');
        setWeather(cachedWeather);
        setHasSearched(true);
        setLastSearchTerm(locationInput);
        setCurrentLocation(locationInput);
        return;
      }

      if (!API_KEY) {
        throw new Error('OpenWeather API key is not configured');
      }

      const weatherData = await fetchWeatherData(locationInput, API_KEY);
      console.log('Weather data received:', weatherData);

      if (!weatherData) {
        throw new Error('No weather data received');
      }

      // Validate required data
      if (!weatherData.temperature || !weatherData.condition) {
        throw new Error('Invalid weather data received');
      }

      setWeather(weatherData);
      setHasSearched(true);
      setLastSearchTerm(locationInput);
      setCurrentLocation(locationInput);
      
      // Save to cache
      saveLocationToCache(locationInput);
      saveWeatherToCache(weatherData);
      
      // Record API call
      recordRequest();
      
      // Add to search cache
      addToSearchCache(locationInput, weatherData);
      
      console.log('Search completed successfully');
    } catch (error) {
      console.error('Search error:', error);
      handleWeatherError(error);
    } finally {
      setLoading(false);
    }
  };

<<<<<<< HEAD
  // Silent auto-location function for first visit
  const tryAutoLocation = async () => {
    if (!navigator.geolocation) {
      console.log("Geolocation not supported, skipping auto-location")
      return
    }

    try {
      const position = await new Promise<GeolocationPosition>((resolve, reject) => {
        navigator.geolocation.getCurrentPosition(resolve, reject, {
          enableHighAccuracy: true,
          timeout: 5000,
          maximumAge: 0
        })
      })

      const { latitude, longitude } = position.coords
      console.log("Auto-location coordinates:", { latitude, longitude })

      setLoading(true)
      const weatherData = await fetchWeatherByLocation(`${latitude},${longitude}`)
      console.log("Auto-location weather data received:", weatherData)

      if (weatherData) {
        setWeather(weatherData)
        setHasSearched(true)
        setError("")
        saveLocationToCache(`${latitude},${longitude}`)
        saveWeatherToCache(weatherData)
        recordRequest()
      }
    } catch (error) {
      console.log("Auto-location failed silently:", error)
      // Don't show errors for auto-location failures
    } finally {
      setLoading(false)
    }
  }

  // Enhanced location search with error handling
=======
  // Enhanced location search with new location service
>>>>>>> 381d9301
  const handleLocationSearch = async () => {
    if (!locationService.isGeolocationSupported()) {
      setError("Geolocation is not supported by your browser")
      return
    }

    setLoading(true)
    setError("")

    try {
      const location = await locationService.getCurrentLocation()
      await handleLocationDetected(location)
      recordRequest()
    } catch (error: any) {
      console.error("Location error:", error)
      setError(error.message || "Failed to get your location")
    } finally {
      setLoading(false)
    }
  }


  const formatWindDisplayHTML = (windDisplay: string): string => {
    // Convert wind display to HTML for colored wind speeds
    return windDisplay.replace(/(\d+)\s*(mph|km\/h)/gi, '<span class="wind-speed">$1 $2</span>')
  }

  // Tron Animated Grid Background Component - Same as PageWrapper
  const TronGridBackground = () => {
    if (currentTheme !== 'tron') return null;
    
    return (
      <>
        <style jsx>{`
          @keyframes tronWave {
            0% {
              transform: translateY(100vh);
              opacity: 0.8;
            }
            50% {
              opacity: 1;
            }
            100% {
              transform: translateY(-100vh);
              opacity: 0.8;
            }
          }

          .tron-grid-base {
            background-image: 
              linear-gradient(rgba(0, 220, 255, 0.18) 1px, transparent 1px),
              linear-gradient(90deg, rgba(0, 220, 255, 0.18) 1px, transparent 1px);
            background-size: 50px 50px;
          }

          .tron-grid-detail {
            background-image: 
              linear-gradient(rgba(0, 240, 255, 0.08) 1px, transparent 1px),
              linear-gradient(90deg, rgba(0, 240, 255, 0.08) 1px, transparent 1px);
            background-size: 10px 10px;
          }

          .tron-wave {
            background: linear-gradient(
              to top,
              transparent 0%,
              rgba(0, 204, 255, 0.4) 45%,
              rgba(0, 240, 255, 0.6) 50%,
              rgba(0, 204, 255, 0.4) 55%,
              transparent 100%
            );
            height: 200px;
            width: 100%;
            animation: tronWave 3.5s infinite linear;
            filter: blur(2px);
          }

          .tron-wave-glow {
            background: linear-gradient(
              to top,
              transparent 0%,
              rgba(0, 220, 255, 0.2) 40%,
              rgba(0, 240, 255, 0.35) 50%,
              rgba(0, 220, 255, 0.2) 60%,
              transparent 100%
            );
            height: 300px;
            width: 100%;
            animation: tronWave 3.5s infinite linear;
            animation-delay: 0.2s;
            filter: blur(4px);
          }

          .tron-pulse-grid {
            background-image: 
              linear-gradient(rgba(0, 220, 255, 0.25) 2px, transparent 2px),
              linear-gradient(90deg, rgba(0, 220, 255, 0.25) 2px, transparent 2px);
            background-size: 50px 50px;
            animation: tronGridPulse 3.5s infinite linear;
          }

          @keyframes tronGridPulse {
            0%, 100% {
              opacity: 0.1;
            }
            50% {
              opacity: 0.3;
            }
          }
        `}</style>
        
        <div className="fixed inset-0 pointer-events-none z-0">
          {/* Base static grid */}
          <div className="absolute inset-0 tron-grid-base opacity-15" />
          
          {/* Detail grid */}
          <div className="absolute inset-0 tron-grid-detail opacity-8" />
          
          {/* Pulsing grid overlay */}
          <div className="absolute inset-0 tron-pulse-grid" />
          
          {/* Animated wave effect */}
          <div className="absolute inset-0 overflow-hidden">
            <div className="tron-wave absolute left-0 right-0" />
          </div>
          
          {/* Secondary wave with glow */}
          <div className="absolute inset-0 overflow-hidden">
            <div className="tron-wave-glow absolute left-0 right-0" />
          </div>
          
          {/* Subtle corner accent lines */}
          <div className="absolute top-0 left-0 w-32 h-32 border-l-2 border-t-2 border-[#00DCFF] opacity-25"></div>
          <div className="absolute top-0 right-0 w-32 h-32 border-r-2 border-t-2 border-[#00DCFF] opacity-25"></div>
          <div className="absolute bottom-0 left-0 w-32 h-32 border-l-2 border-b-2 border-[#00DCFF] opacity-25"></div>
          <div className="absolute bottom-0 right-0 w-32 h-32 border-r-2 border-b-2 border-[#00DCFF] opacity-25"></div>
        </div>
      </>
    );
  };

  // Helper function to format location display
  const formatLocationDisplay = (location: string, country: string): string => {
    // Handle edge cases for long city names
    const maxLength = 30;
    if (location.length > maxLength) {
      return `${location.substring(0, maxLength - 3)}...`;
    }
    return location;
  };


  // Helper function to get moon phase icon
  const getMoonPhaseIcon = (phase: string): string => {
    const phaseLower = phase.toLowerCase();
    
    if (phaseLower.includes('new')) return '●';
    if (phaseLower.includes('waxing crescent')) return '🌒';
    if (phaseLower.includes('first quarter')) return '🌓';
    if (phaseLower.includes('waxing gibbous')) return '🌔';
    if (phaseLower.includes('full')) return '🌕';
    if (phaseLower.includes('waning gibbous')) return '🌖';
    if (phaseLower.includes('last quarter')) return '🌗';
    if (phaseLower.includes('waning crescent')) return '🌘';
    
    // Fallback for any other phases
    return '🌑';
  };

  // Helper function to get humidity tooltip
  const getHumidityTooltip = (humidity: number) => {
    if (humidity < 30) return "Low humidity - May feel dry, static electricity common"
    if (humidity < 60) return "Comfortable humidity - Ideal for most activities"
    if (humidity < 80) return "High humidity - May feel sticky and uncomfortable"
    return "Very high humidity - Oppressive conditions, possible discomfort"
  };

  // Helper function to get pressure tooltip
  const getPressureTooltip = (pressure: string) => {
    const numericPressure = parseFloat(pressure)
    if (pressure.includes('hPa')) {
      if (numericPressure < 1013) return "Low pressure - Stormy weather likely, possible headaches"
      if (numericPressure > 1020) return "High pressure - Fair weather expected, stable conditions"
      return "Normal pressure - Typical atmospheric conditions"
    } else if (pressure.includes('in')) {
      if (numericPressure < 29.92) return "Low pressure - Stormy weather likely, possible headaches"
      if (numericPressure > 30.20) return "High pressure - Fair weather expected, stable conditions"
      return "Normal pressure - Typical atmospheric conditions"
    }
    return "Atmospheric pressure reading"
  };

  // Helper function to check if weather is from a major city
  const isMajorCityWeather = (location: string) => {
    const majorCities = [
      'New York', 'Los Angeles', 'Chicago', 'Houston', 'Phoenix', 
      'Philadelphia', 'San Antonio', 'San Diego', 'Dallas', 'Austin'
    ];
    return majorCities.some(city => location.includes(city));
  };

  return (
    <PageWrapper
      weatherLocation={weather?.location}
      weatherTemperature={weather?.temperature}
      weatherUnit={weather?.unit}
    >
      <div className={cn(
        "min-h-screen",
        theme === "dark" && "bg-gradient-to-b from-gray-900 to-black",
        theme === "miami" && "bg-gradient-to-b from-pink-900 to-purple-900",
        theme === "tron" && "bg-gradient-to-b from-black to-blue-900"
      )}>
        <ResponsiveContainer maxWidth="xl" padding="md">

          {/* TEMPORARY API TEST - REMOVE BEFORE PRODUCTION */}
          {/* <ApiTest /> */}

          <WeatherSearch
            onSearch={handleSearch}
            isLoading={loading || isAutoDetecting}
            error={error}
            rateLimitError={rateLimitError}
            isDisabled={isOnCooldown}
            theme={theme}
            hideLocationButton={true}
          />



          {/* 16-Bit Welcome Message */}
          {!weather && !loading && !error && (
            <div className="text-center mt-8 mb-8 px-2 sm:px-0">
              <div className="w-full max-w-xl mx-auto">
                <div className={cn(
                  "p-2 sm:p-3 border-2 shadow-lg",
                  theme === "dark" && "bg-[#0f0f0f] border-[#00d4ff] shadow-blue-500/20",
                  theme === "miami" && "bg-[#0a0025] border-[#ff1493] shadow-pink-500/30",
                  theme === "tron" && "bg-black border-[#00FFFF] shadow-cyan-500/40"
                )}>
                  <p className="text-sm font-mono font-bold uppercase tracking-wider text-white" style={{ 
                    fontFamily: "monospace",
                    fontSize: "clamp(10px, 2.4vw, 14px)"
                  }}>
                    ► PRESS START TO INITIALIZE WEATHER DATA ◄
                  </p>
                </div>
              </div>
            </div>
          )}

          {(loading || isAutoDetecting) && (
            <div className="flex justify-center items-center mt-8">
              <Loader2 className={cn(
                "h-8 w-8 animate-spin",
                theme === "dark" && "text-blue-500",
                theme === "miami" && "text-pink-500",
                theme === "tron" && "text-cyan-500"
              )} />
              <span className="ml-2 text-white">
                {isAutoDetecting ? 'Detecting your location...' : 'Loading weather data...'}
              </span>
            </div>
          )}

          {error && (
            <div className="text-red-500 text-center mt-4">
              {error}
            </div>
          )}

          {rateLimitError && (
            <div className="text-yellow-500 text-center mt-4">
              {rateLimitError}
            </div>
          )}

          {weather && !loading && !error && (
            <div className="space-y-4 sm:space-y-6">
              {/* Current Weather */}
              <ResponsiveGrid cols={{ sm: 1, md: 3 }} className="gap-4">
                {/* Temperature Box */}
                <div className={`p-4 rounded-lg text-center border-2 shadow-lg ${themeClasses.cardBg} ${themeClasses.borderColor}`}
                     style={{ boxShadow: `0 0 15px ${themeClasses.borderColor.replace('border-[', '').replace(']', '')}33` }}>
                  <h2 className={`text-xl font-semibold mb-2 ${themeClasses.headerText}`}>Temperature</h2>
                  <p className={`text-3xl font-bold ${themeClasses.text}`}>{weather.temperature}{weather.unit}</p>
                </div>

                {/* Conditions Box */}
                <div className={`p-4 rounded-lg text-center border-2 shadow-lg ${themeClasses.cardBg} ${themeClasses.borderColor}`}
                     style={{ boxShadow: `0 0 15px ${themeClasses.borderColor.replace('border-[', '').replace(']', '')}33` }}>
                  <h2 className={`text-xl font-semibold mb-2 ${themeClasses.headerText}`}>Conditions</h2>
                  <p className={`text-lg ${themeClasses.text}`}>{weather.condition}</p>
                  <p className={`text-sm ${themeClasses.secondaryText}`}>{weather.description}</p>
                  {weather.precipitationProbability && weather.precipitationProbability > 0 && (
                    <p className={`text-sm ${themeClasses.secondaryText} mt-2 opacity-80`}>
                      {weather.precipitationProbability}% chance of rain
                    </p>
                  )}
                  {(!weather.precipitationProbability || weather.precipitationProbability === 0) && (
                    <p className={`text-sm ${themeClasses.secondaryText} mt-2 opacity-80`}>
                      0% rain
                    </p>
                  )}
                </div>

                {/* Wind Box */}
                <div className={`p-4 rounded-lg text-center border-2 shadow-lg ${themeClasses.cardBg} ${themeClasses.borderColor}`}
                     style={{ boxShadow: `0 0 15px ${themeClasses.borderColor.replace('border-[', '').replace(']', '')}33` }}>
                  <h2 className={`text-xl font-semibold mb-2 ${themeClasses.headerText}`}>Wind</h2>
                  <p className={`text-lg ${themeClasses.text}`}>
                    {weather.wind.direction ? `${weather.wind.direction} ` : ''}
                    {weather.wind.speed} mph
                    {weather.wind.gust ? ` (gusts ${weather.wind.gust} mph)` : ''}
                  </p>
                </div>
              </ResponsiveGrid>

              {/* Sun Times, UV Index, Moon Phase */}
              <ResponsiveGrid cols={{ sm: 1, md: 3 }} className="gap-4">
                {/* Sun Times Box */}
                <div className={`p-4 rounded-lg text-center border-2 shadow-lg ${themeClasses.cardBg} ${themeClasses.borderColor}`}
                     style={{ boxShadow: `0 0 15px ${themeClasses.borderColor.replace('border-[', '').replace(']', '')}33` }}>
                  <h2 className={`text-xl font-semibold mb-2 ${themeClasses.headerText}`}>Sun Times</h2>
                  <div className="space-y-2">
                    <div className="flex items-center justify-center gap-2">
                      <span className="text-yellow-400">☀️</span>
                      <p className={themeClasses.text}>Sunrise: {weather.sunrise}</p>
                    </div>
                    <div className="flex items-center justify-center gap-2">
                      <span className="text-orange-400">🌅</span>
                      <p className={themeClasses.text}>Sunset: {weather.sunset}</p>
                    </div>
                  </div>
                </div>

                {/* UV Index Box */}
                <div className={`p-4 rounded-lg text-center border-2 shadow-lg ${themeClasses.cardBg} ${themeClasses.borderColor}`}
                     style={{ boxShadow: `0 0 15px ${themeClasses.borderColor.replace('border-[', '').replace(']', '')}33` }}>
                  <h2 className={`text-xl font-semibold mb-2 ${themeClasses.headerText}`}>UV Index</h2>
                  <p className={`text-lg font-bold ${themeClasses.text}`}>{weather.uvIndex}</p>
                </div>

                {/* Moon Phase Box */}
                <div className={`p-4 rounded-lg text-center border-2 shadow-lg ${themeClasses.cardBg} ${themeClasses.borderColor}`}
                     style={{ boxShadow: `0 0 15px ${themeClasses.borderColor.replace('border-[', '').replace(']', '')}33` }}>
                  <h2 className={`text-xl font-semibold mb-2 ${themeClasses.headerText}`}>Moon Phase</h2>
                  <div className="space-y-2">
                    <div className="flex items-center justify-center gap-2">
                      <span className="text-2xl">{getMoonPhaseIcon(weather.moonPhase.phase)}</span>
                      <p className={`text-lg font-semibold ${themeClasses.text}`}>{weather.moonPhase.phase}</p>
                    </div>
                    <p className={`text-sm font-medium ${themeClasses.secondaryText}`}>
                      {weather.moonPhase.illumination}% illuminated
                    </p>
                  </div>
                </div>
              </ResponsiveGrid>

              {/* AQI and Pollen Count - Using Lazy Loaded Shared Components */}
              <LazyEnvironmentalDisplay weather={weather} theme={theme} />

              {/* Day click handler */}
              {(() => {
                const handleDayClick = (index: number) => {
                  setSelectedDay(selectedDay === index ? null : index);
                };
                
                return (
                  <>
                    {/* Original 5-Day Forecast */}
                    <LazyForecast 
                      forecast={weather.forecast.map(day => ({
                        ...day,
                        country: weather.country
                      }))} 
                      theme={theme}
                      onDayClick={handleDayClick}
                      selectedDay={selectedDay}
                    />

                    {/* Expandable Details Section Below */}
                    <LazyForecastDetails 
                      forecast={weather.forecast.map(day => ({
                        ...day,
                        country: weather.country
                      }))} 
                      theme={theme}
                      selectedDay={selectedDay}
                      currentWeatherData={{
                        humidity: weather.humidity,
                        wind: weather.wind,
                        pressure: weather.pressure,
                        uvIndex: weather.uvIndex,
                        sunrise: weather.sunrise,
                        sunset: weather.sunset
                      }}
                    />
                  </>
                );
              })()}
            </div>
          )}
          
          {/* SEO City Links Section - Only show when weather data is from major cities or when no weather data is displayed */}
          {(!weather || isMajorCityWeather(weather.location)) && (
            <div className={cn(
              "mt-16 pt-8 border-t-2 text-center",
              theme === "dark" && "border-[#00d4ff]",
              theme === "miami" && "border-[#ff1493]",
              theme === "tron" && "border-[#00FFFF]"
            )}>
              <h2 className={cn(
                "text-lg font-bold mb-4 uppercase tracking-wider font-mono",
                theme === "dark" && "text-[#00d4ff]",
                theme === "miami" && "text-[#ff1493]",
                theme === "tron" && "text-[#00FFFF]"
              )}>
                WEATHER BY CITY
              </h2>
              <div className="grid grid-cols-2 sm:grid-cols-3 md:grid-cols-5 gap-3 max-w-4xl mx-auto">
                <a 
                  href="/weather/new-york-ny" 
                  className={cn(
                    "block px-3 py-2 text-sm font-mono rounded border transition-colors",
                    theme === "dark" && "border-[#00d4ff] text-[#e0e0e0] hover:bg-[#00d4ff] hover:text-[#0f0f0f]",
                    theme === "miami" && "border-[#ff1493] text-[#00ffff] hover:bg-[#ff1493] hover:text-[#0a0025]",
                    theme === "tron" && "border-[#00FFFF] text-white hover:bg-[#00FFFF] hover:text-black"
                  )}
                >
                  NEW YORK
                </a>
                <a 
                  href="/weather/los-angeles-ca" 
                  className={cn(
                    "block px-3 py-2 text-sm font-mono rounded border transition-colors",
                    theme === "dark" && "border-[#00d4ff] text-[#e0e0e0] hover:bg-[#00d4ff] hover:text-[#0f0f0f]",
                    theme === "miami" && "border-[#ff1493] text-[#00ffff] hover:bg-[#ff1493] hover:text-[#0a0025]",
                    theme === "tron" && "border-[#00FFFF] text-white hover:bg-[#00FFFF] hover:text-black"
                  )}
                >
                  LOS ANGELES
                </a>
                <a 
                  href="/weather/chicago-il" 
                  className={cn(
                    "block px-3 py-2 text-sm font-mono rounded border transition-colors",
                    theme === "dark" && "border-[#00d4ff] text-[#e0e0e0] hover:bg-[#00d4ff] hover:text-[#0f0f0f]",
                    theme === "miami" && "border-[#ff1493] text-[#00ffff] hover:bg-[#ff1493] hover:text-[#0a0025]",
                    theme === "tron" && "border-[#00FFFF] text-white hover:bg-[#00FFFF] hover:text-black"
                  )}
                >
                  CHICAGO
                </a>
                <a 
                  href="/weather/houston-tx" 
                  className={cn(
                    "block px-3 py-2 text-sm font-mono rounded border transition-colors",
                    theme === "dark" && "border-[#00d4ff] text-[#e0e0e0] hover:bg-[#00d4ff] hover:text-[#0f0f0f]",
                    theme === "miami" && "border-[#ff1493] text-[#00ffff] hover:bg-[#ff1493] hover:text-[#0a0025]",
                    theme === "tron" && "border-[#00FFFF] text-white hover:bg-[#00FFFF] hover:text-black"
                  )}
                >
                  HOUSTON
                </a>
                <a 
                  href="/weather/phoenix-az" 
                  className={cn(
                    "block px-3 py-2 text-sm font-mono rounded border transition-colors",
                    theme === "dark" && "border-[#00d4ff] text-[#e0e0e0] hover:bg-[#00d4ff] hover:text-[#0f0f0f]",
                    theme === "miami" && "border-[#ff1493] text-[#00ffff] hover:bg-[#ff1493] hover:text-[#0a0025]",
                    theme === "tron" && "border-[#00FFFF] text-white hover:bg-[#00FFFF] hover:text-black"
                  )}
                >
                  PHOENIX
                </a>
                <a 
                  href="/weather/philadelphia-pa" 
                  className={cn(
                    "block px-3 py-2 text-sm font-mono rounded border transition-colors",
                    theme === "dark" && "border-[#00d4ff] text-[#e0e0e0] hover:bg-[#00d4ff] hover:text-[#0f0f0f]",
                    theme === "miami" && "border-[#ff1493] text-[#00ffff] hover:bg-[#ff1493] hover:text-[#0a0025]",
                    theme === "tron" && "border-[#00FFFF] text-white hover:bg-[#00FFFF] hover:text-black"
                  )}
                >
                  PHILADELPHIA
                </a>
                <a 
                  href="/weather/san-antonio-tx" 
                  className={cn(
                    "block px-3 py-2 text-sm font-mono rounded border transition-colors",
                    theme === "dark" && "border-[#00d4ff] text-[#e0e0e0] hover:bg-[#00d4ff] hover:text-[#0f0f0f]",
                    theme === "miami" && "border-[#ff1493] text-[#00ffff] hover:bg-[#ff1493] hover:text-[#0a0025]",
                    theme === "tron" && "border-[#00FFFF] text-white hover:bg-[#00FFFF] hover:text-black"
                  )}
                >
                  SAN ANTONIO
                </a>
                <a 
                  href="/weather/san-diego-ca" 
                  className={cn(
                    "block px-3 py-2 text-sm font-mono rounded border transition-colors",
                    theme === "dark" && "border-[#00d4ff] text-[#e0e0e0] hover:bg-[#00d4ff] hover:text-[#0f0f0f]",
                    theme === "miami" && "border-[#ff1493] text-[#00ffff] hover:bg-[#ff1493] hover:text-[#0a0025]",
                    theme === "tron" && "border-[#00FFFF] text-white hover:bg-[#00FFFF] hover:text-black"
                  )}
                >
                  SAN DIEGO
                </a>
                <a 
                  href="/weather/dallas-tx" 
                  className={cn(
                    "block px-3 py-2 text-sm font-mono rounded border transition-colors",
                    theme === "dark" && "border-[#00d4ff] text-[#e0e0e0] hover:bg-[#00d4ff] hover:text-[#0f0f0f]",
                    theme === "miami" && "border-[#ff1493] text-[#00ffff] hover:bg-[#ff1493] hover:text-[#0a0025]",
                    theme === "tron" && "border-[#00FFFF] text-white hover:bg-[#00FFFF] hover:text-black"
                  )}
                >
                  DALLAS
                </a>
                <a 
                  href="/weather/austin-tx" 
                  className={cn(
                    "block px-3 py-2 text-sm font-mono rounded border transition-colors",
                    theme === "dark" && "border-[#00d4ff] text-[#e0e0e0] hover:bg-[#00d4ff] hover:text-[#0f0f0f]",
                    theme === "miami" && "border-[#ff1493] text-[#00ffff] hover:bg-[#ff1493] hover:text-[#0a0025]",
                    theme === "tron" && "border-[#00FFFF] text-white hover:bg-[#00FFFF] hover:text-black"
                  )}
                >
                  AUSTIN
                </a>
              </div>
            </div>
          )}
        </ResponsiveContainer>
      </div>
      <Analytics />
    </PageWrapper>
  );
}

export default function HomePage() {
  return (
    <WeatherApp />
  )
}

// Component definitions remain the same...
function WeatherIcon({ condition, size }: { condition: string; size: "small" | "large" }) {
  const iconSize = size === "large" ? "w-16 h-16" : "w-8 h-8"
  
  // Map weather conditions to retro-style icons
  const getWeatherIcon = (condition: string) => {
    const cond = condition.toLowerCase()
    
    // Sunny/Clear conditions
    if (cond.includes('clear') || cond.includes('sunny')) {
      return { icon: '☀️', color: '#ffeb3b', bg: '#ff8f00', border: '#f57f17' }
    }
    
    // Cloudy conditions
    if (cond.includes('cloud') || cond.includes('overcast')) {
      return { icon: '☁️', color: '#90a4ae', bg: '#546e7a', border: '#37474f' }
    }
    
    // Rainy conditions
    if (cond.includes('rain') || cond.includes('drizzle')) {
      return { icon: '🌧️', color: '#42a5f5', bg: '#1e88e5', border: '#1565c0' }
    }
    
    // Stormy conditions
    if (cond.includes('thunder') || cond.includes('storm')) {
      return { icon: '⛈️', color: '#5c6bc0', bg: '#3f51b5', border: '#303f9f' }
    }
    
    // Snowy conditions
    if (cond.includes('snow') || cond.includes('blizzard')) {
      return { icon: '❄️', color: '#e3f2fd', bg: '#90caf9', border: '#42a5f5' }
    }
    
    // Foggy/Misty conditions
    if (cond.includes('fog') || cond.includes('mist') || cond.includes('haze')) {
      return { icon: '🌫️', color: '#bdbdbd', bg: '#757575', border: '#424242' }
    }
    
    // Windy conditions
    if (cond.includes('wind')) {
      return { icon: '💨', color: '#81c784', bg: '#66bb6a', border: '#4caf50' }
    }
    
    // Default fallback
    return { icon: '🌤️', color: '#ff69b4', bg: '#4a0e4e', border: '#ff1493' }
  }

  const { icon, color, bg, border } = getWeatherIcon(condition)

  return (
    <div 
      className={`${iconSize} rounded-lg border-2 flex items-center justify-center text-2xl pixel-border`}
      style={{ 
        backgroundColor: bg,
        borderColor: border,
        boxShadow: `0 0 10px ${color}33`
      }}
    >
      {icon}
    </div>
  )
}

function MoonPhaseWatermark({ phase, phaseAngle, illumination, theme }: { 
  phase: string; 
  phaseAngle: number; 
  illumination: number; 
  theme: ThemeType; 
}) {
  return (
    <div className="w-8 h-8">
      <MoonSVG phase={phase} phaseAngle={phaseAngle} illumination={illumination} />
    </div>
  )
}

function MoonSVG({ phase, phaseAngle, illumination }: { 
  phase: string; 
  phaseAngle: number; 
  illumination: number; 
}) {
  
  const getMoonShape = () => {
    // Normalize phase angle to 0-360
    const normalizedAngle = ((phaseAngle % 360) + 360) % 360
    
    // Define moon phases based on angle ranges
    if (normalizedAngle < 45 || normalizedAngle >= 315) {
      return { emoji: '🌑', name: 'New Moon' }
    } else if (normalizedAngle >= 45 && normalizedAngle < 90) {
      return { emoji: '🌒', name: 'Waxing Crescent' }
    } else if (normalizedAngle >= 90 && normalizedAngle < 135) {
      return { emoji: '🌓', name: 'First Quarter' }
    } else if (normalizedAngle >= 135 && normalizedAngle < 180) {
      return { emoji: '🌔', name: 'Waxing Gibbous' }
    } else if (normalizedAngle >= 180 && normalizedAngle < 225) {
      return { emoji: '🌕', name: 'Full Moon' }
    } else if (normalizedAngle >= 225 && normalizedAngle < 270) {
      return { emoji: '🌖', name: 'Waning Gibbous' }
    } else if (normalizedAngle >= 270 && normalizedAngle < 315) {
      return { emoji: '🌗', name: 'Last Quarter' }
    } else {
      return { emoji: '🌘', name: 'Waning Crescent' }
    }
  }

  const moonPhase = getMoonShape()

  return (
    <div className="w-8 h-8 flex items-center justify-center text-lg">
      {moonPhase.emoji}
    </div>
  )
}

function SunriseIcon() {
  return (
    <div className="w-8 h-8 relative">
      <svg viewBox="0 0 24 24" className="w-full h-full text-orange-400">
        <circle cx="12" cy="12" r="3" fill="currentColor"/>
        <path d="M12 2v2M12 20v2M4.22 4.22l1.42 1.42M18.36 18.36l1.42 1.42M2 12h2M20 12h2M4.22 19.78l1.42-1.42M18.36 5.64l1.42-1.42" stroke="currentColor" strokeWidth="1.5" strokeLinecap="round"/>
        <path d="M8 20h8" stroke="currentColor" strokeWidth="1.5" strokeLinecap="round"/>
        <path d="M6 18h12" stroke="currentColor" strokeWidth="1.5" strokeLinecap="round"/>
      </svg>
    </div>
  )
}

function SunsetIcon() {
  return (
    <svg viewBox="0 0 24 24" fill="none" className="w-4 h-4">
      <circle cx="12" cy="12" r="4" stroke="currentColor" strokeWidth="2"/>
      <path d="M12 8l0-4M12 20l0-4M20 12l-4 0M8 12l-4 0" stroke="currentColor" strokeWidth="2"/>
      <path d="M16.24 7.76l-1.41 1.41M9.17 14.83l-1.41 1.41M16.24 16.24l-1.41-1.41M9.17 9.17l-1.41-1.41" stroke="currentColor" strokeWidth="2"/>
      <path d="M4 20h16" stroke="currentColor" strokeWidth="2"/>
    </svg>
  )
}

// Authentic Tron Light Cycle with Blue Tracer Beam - pixelated design
function TronLightCycleWatermark() {
  return (
    <>
      <style jsx>{`
        @keyframes lightCycleGlow {
          0%, 100% { opacity: 0.6; }
          50% { opacity: 1; }
        }
        
        @keyframes tracerBeam {
          0% { transform: translateX(-400px) scaleX(0.5); opacity: 0; }
          20% { opacity: 1; }
          80% { opacity: 1; }
          100% { transform: translateX(400px) scaleX(1.5); opacity: 0; }
        }
        
        .light-cycle-glow {
          animation: lightCycleGlow 2s infinite ease-in-out;
          filter: drop-shadow(0 0 8px #00DCFF) drop-shadow(0 0 15px #0080FF);
        }
        
        .tracer-beam {
          animation: tracerBeam 8s infinite linear;
        }
      `}</style>
      
      <div className="fixed inset-0 pointer-events-none z-0 opacity-[0.12]">
        {/* Main Light Cycle positioned in bottom right */}
        <div className="absolute bottom-20 right-20 light-cycle-glow">
          <svg viewBox="0 0 120 60" className="w-32 h-16">
            {/* Light Cycle Body - Authentic pixelated design */}
            {/* Main chassis */}
            <rect x="35" y="25" width="50" height="8" fill="#00DCFF" stroke="#00F0FF" strokeWidth="0.5"/>
            
            {/* Driver section */}
            <rect x="50" y="17" width="20" height="8" fill="#00DCFF" stroke="#00F0FF" strokeWidth="0.5"/>
            <rect x="55" y="12" width="10" height="5" fill="#0080FF" stroke="#00DCFF" strokeWidth="0.5"/>
            
            {/* Front cowling */}
            <rect x="25" y="27" width="10" height="4" fill="#00F0FF" stroke="#FFFFFF" strokeWidth="0.5"/>
            <rect x="20" y="28" width="5" height="2" fill="#00DCFF"/>
            
            {/* Rear section */}
            <rect x="85" y="27" width="15" height="4" fill="#00F0FF" stroke="#FFFFFF" strokeWidth="0.5"/>
            <rect x="100" y="28" width="8" height="2" fill="#00DCFF"/>
            
            {/* Wheels - pixelated circles */}
            <rect x="32" y="33" width="8" height="8" fill="none" stroke="#00DCFF" strokeWidth="1"/>
            <rect x="34" y="35" width="4" height="4" fill="#00F0FF"/>
            
            <rect x="80" y="33" width="8" height="8" fill="none" stroke="#00DCFF" strokeWidth="1"/>
            <rect x="82" y="35" width="4" height="4" fill="#00F0FF"/>
            
            {/* Light strips on cycle */}
            <rect x="25" y="23" width="75" height="1" fill="#00F0FF" opacity="0.8"/>
            <rect x="25" y="37" width="75" height="1" fill="#00F0FF" opacity="0.8"/>
            
            {/* Headlight */}
            <rect x="18" y="29" width="2" height="2" fill="#FFFFFF"/>
            <rect x="16" y="30" width="2" height="1" fill="#00F0FF"/>
          </svg>
        </div>
        
        {/* Animated Blue Tracer Beam */}
        <div className="absolute bottom-28 right-0 w-full overflow-hidden">
          <div className="tracer-beam relative">
            {/* Main beam */}
            <div 
              className="absolute h-1 bg-gradient-to-r from-transparent via-blue-400 to-transparent"
              style={{ 
                width: '300px',
                background: 'linear-gradient(90deg, transparent 0%, #00DCFF 20%, #00F0FF 50%, #00DCFF 80%, transparent 100%)',
                boxShadow: '0 0 8px #00DCFF, 0 0 15px #0080FF'
              }}
            />
            {/* Secondary glow beam */}
            <div 
              className="absolute h-2 -mt-0.5 bg-gradient-to-r from-transparent via-blue-300 to-transparent opacity-60"
              style={{ 
                width: '300px',
                background: 'linear-gradient(90deg, transparent 0%, rgba(0, 220, 255, 0.4) 25%, rgba(0, 240, 255, 0.6) 50%, rgba(0, 220, 255, 0.4) 75%, transparent 100%)',
                filter: 'blur(2px)'
              }}
            />
          </div>
        </div>
        
        {/* Grid floor pattern beneath cycle */}
        <div className="absolute bottom-0 left-0 w-full h-32" style={{
          backgroundImage: `
            linear-gradient(rgba(0, 220, 255, 0.15) 1px, transparent 1px),
            linear-gradient(90deg, rgba(0, 220, 255, 0.15) 1px, transparent 1px)
          `,
          backgroundSize: '30px 30px',
          mask: 'linear-gradient(to top, black 0%, transparent 100%)'
        }} />
        
        {/* Horizon line */}
        <div className="absolute bottom-16 left-0 w-full h-px bg-gradient-to-r from-transparent via-blue-400 to-transparent opacity-40" />
      </div>
    </>
  )
}

function PressureGauge({ pressure, unit, theme }: { pressure: number; unit: 'hPa' | 'inHg'; theme: ThemeType }) {
  
  // Convert pressure to the display unit if needed
  const displayPressure = unit === 'inHg' ? pressure * 0.02953 : pressure;
  
  // Determine pressure level and color
  const getPressureLevel = (pressure: number, unit: 'hPa' | 'inHg'): 'low' | 'normal' | 'high' => {
    if (unit === 'hPa') {
      if (pressure < 1013) return 'low'
      if (pressure > 1020) return 'high'
      return 'normal'
    } else {
      // inHg thresholds
      if (pressure < 29.92) return 'low'
      if (pressure > 30.20) return 'high'
      return 'normal'
    }
  }

  const pressureLevel = getPressureLevel(displayPressure, unit)
  
  // Calculate gauge position (0-100%)
  const minPressure = unit === 'hPa' ? 980 : 28.9
  const maxPressure = unit === 'hPa' ? 1050 : 31.0
  const normalizedPressure = Math.max(0, Math.min(100, 
    ((displayPressure - minPressure) / (maxPressure - minPressure)) * 100
  ))

  const getGaugeColors = () => {
    switch (theme) {
      case 'dark':
        switch (pressureLevel) {
          case 'low': return { fill: '#ff6b6b', bg: '#4a1520', border: '#ff1439' }
          case 'high': return { fill: '#51cf66', bg: '#1a4a25', border: '#2dd14c' }
          default: return { fill: '#74c0fc', bg: '#1a2a4a', border: '#339af0' }
        }
      case 'miami':
        switch (pressureLevel) {
          case 'low': return { fill: '#ff1493', bg: '#4a0e2e', border: '#ff1493' }
          case 'high': return { fill: '#00ff7f', bg: '#0e4a2e', border: '#00ff7f' }
          default: return { fill: '#00ffff', bg: '#0e2a4a', border: '#00ffff' }
        }
      case 'tron':
        switch (pressureLevel) {
          case 'low': return { fill: '#FF1744', bg: '#330011', border: '#FF1744' }
          case 'high': return { fill: '#00FFFF', bg: '#003333', border: '#00FFFF' }
          default: return { fill: '#00FFFF', bg: '#001111', border: '#00FFFF' }
        }
    }
  }

  const colors = getGaugeColors()

  return (
    <div className="flex flex-col items-center space-y-1">
      <div className="text-xs font-mono" style={{ color: colors.fill }}>
        Pressure
      </div>
      <div 
        className="w-12 h-2 border rounded-full relative overflow-hidden"
        style={{ 
          backgroundColor: colors.bg,
          borderColor: colors.border
        }}
      >
        <div 
          className="h-full transition-all duration-500 rounded-full"
          style={{ 
            width: `${normalizedPressure}%`,
            backgroundColor: colors.fill
          }}
        />
      </div>
      <div className="text-xs font-mono font-bold" style={{ color: colors.fill }}>
        {displayPressure.toFixed(unit === 'hPa' ? 0 : 2)} {unit}
      </div>
    </div>
  )
}<|MERGE_RESOLUTION|>--- conflicted
+++ resolved
@@ -646,50 +646,7 @@
     }
   };
 
-<<<<<<< HEAD
-  // Silent auto-location function for first visit
-  const tryAutoLocation = async () => {
-    if (!navigator.geolocation) {
-      console.log("Geolocation not supported, skipping auto-location")
-      return
-    }
-
-    try {
-      const position = await new Promise<GeolocationPosition>((resolve, reject) => {
-        navigator.geolocation.getCurrentPosition(resolve, reject, {
-          enableHighAccuracy: true,
-          timeout: 5000,
-          maximumAge: 0
-        })
-      })
-
-      const { latitude, longitude } = position.coords
-      console.log("Auto-location coordinates:", { latitude, longitude })
-
-      setLoading(true)
-      const weatherData = await fetchWeatherByLocation(`${latitude},${longitude}`)
-      console.log("Auto-location weather data received:", weatherData)
-
-      if (weatherData) {
-        setWeather(weatherData)
-        setHasSearched(true)
-        setError("")
-        saveLocationToCache(`${latitude},${longitude}`)
-        saveWeatherToCache(weatherData)
-        recordRequest()
-      }
-    } catch (error) {
-      console.log("Auto-location failed silently:", error)
-      // Don't show errors for auto-location failures
-    } finally {
-      setLoading(false)
-    }
-  }
-
-  // Enhanced location search with error handling
-=======
-  // Enhanced location search with new location service
->>>>>>> 381d9301
+
   const handleLocationSearch = async () => {
     if (!locationService.isGeolocationSupported()) {
       setError("Geolocation is not supported by your browser")
