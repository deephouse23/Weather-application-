--- conflicted
+++ resolved
@@ -931,7 +931,6 @@
                   theme === "miami" && "bg-pink-900/50 border-pink-500 shadow-pink-500/30",
                   theme === "tron" && "bg-black/50 border-cyan-500 shadow-cyan-500/40"
                 )}>
-<<<<<<< HEAD
                   <h2 className="text-xl font-semibold mb-3 text-white">Air Quality</h2>
                   
                   {/* AQI Value and Description */}
@@ -979,76 +978,6 @@
                   
                   <p className="text-sm text-gray-300 font-medium mb-2">
                     {getAQIRecommendation(weather.aqi)}
-=======
-                  <h2 className="text-xl font-semibold mb-2 text-white pixel-font">Air Quality</h2>
-                  
-                  {/* Horizontal layout - AQI value and status on same line */}
-                  <div className="flex items-center justify-center gap-3 mb-3">
-                    <span className={`text-2xl font-bold pixel-font ${getAQIColor(weather.aqi)}`}>
-                      {weather.aqi}
-                    </span>
-                    <span className={`text-sm pixel-font ${getAQIColor(weather.aqi)}`}>
-                      {getAQIDescription(weather.aqi)} Air Quality
-                    </span>
-                  </div>
-
-                  <div className="mb-2">
-                    <div className="flex justify-between text-xs mb-1 pixel-font" 
-                         style={{ color: theme === "dark" ? "#d1d5db" : theme === "miami" ? "#22d3ee" : "#ffffff" }}>
-                      <span>POOR [0]</span>
-                      <span className={`font-bold ${getAQIColor(weather.aqi)}`}>◄ {weather.aqi} ►</span>
-                      <span>EXCELLENT [100]</span>
-                    </div>
-                    
-                    <div className="relative">
-                      <div className={cn(
-                        "flex h-4 rounded overflow-hidden border",
-                        theme === "dark" && "border-blue-500",
-                        theme === "miami" && "border-pink-500", 
-                        theme === "tron" && "border-cyan-500"
-                      )}
-                      style={{
-                        background: "linear-gradient(to right, #800000 0%, #FF0000 16.67%, #FF8C00 33.33%, #FFFF00 50%, #84CF33 66.67%, #009E3A 100%)"
-                      }}>
-                        <div className="flex-1 text-white text-xs flex items-center justify-center font-bold">0</div>
-                        <div className="flex-1 text-white text-xs flex items-center justify-center font-bold">█</div>
-                        <div className="flex-1 text-black text-xs flex items-center justify-center font-bold">█</div>
-                        <div className="flex-1 text-black text-xs flex items-center justify-center font-bold">█</div>
-                        <div className="flex-1 text-black text-xs flex items-center justify-center font-bold">█</div>
-                        <div className="flex-1 text-white text-xs flex items-center justify-center font-bold">100</div>
-                      </div>
-                      <div 
-                        className={cn(
-                          "absolute -top-1.5 w-0 h-0 transform -translate-x-1/2",
-                          theme === "dark" && "border-t-blue-500",
-                          theme === "miami" && "border-t-pink-500",
-                          theme === "tron" && "border-t-cyan-500"
-                        )}
-                        style={{ 
-                          left: `${weather.aqi}%`,
-                          borderLeft: "5px solid transparent",
-                          borderRight: "5px solid transparent", 
-                          borderTop: "6px solid"
-                        }}>
-                      </div>
-                    </div>
-                  </div>
-
-                  {/* Compact 3-column legend */}
-                  <div className="grid grid-cols-3 gap-1 text-xs pixel-font mb-2"
-                       style={{ color: theme === "dark" ? "#d1d5db" : theme === "miami" ? "#22d3ee" : "#ffffff" }}>
-                    <div><span className="inline-block w-2 h-2 rounded mr-1" style={{background: "#009E3A"}}></span>EXCELLENT</div>
-                    <div><span className="inline-block w-2 h-2 rounded mr-1" style={{background: "#84CF33"}}></span>GOOD</div>
-                    <div><span className="inline-block w-2 h-2 rounded mr-1" style={{background: "#FFFF00"}}></span>MODERATE</div>
-                    <div><span className="inline-block w-2 h-2 rounded mr-1" style={{background: "#FF8C00"}}></span>LOW</div>
-                    <div><span className="inline-block w-2 h-2 rounded mr-1" style={{background: "#FF0000"}}></span>POOR</div>
-                    <div><span className="inline-block w-2 h-2 rounded mr-1" style={{background: "#800000"}}></span>CRITICAL</div>
-                  </div>
-
-                  <p className="text-xs pixel-font m-0"
-                     style={{ color: theme === "dark" ? "#9ca3af" : theme === "miami" ? "#67e8f9" : "#67e8f9" }}>
-                    GOOGLE UNIVERSAL AQI • HIGHER = BETTER
->>>>>>> 77406ae8
                   </p>
                   
                   {/* Google AQI Legend */}
