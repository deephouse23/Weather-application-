--- conflicted
+++ resolved
@@ -155,33 +155,7 @@
         </div>
       </form>
 
-<<<<<<< HEAD
-      {/* Location Button - Mobile friendly - Hidden when auto-location is enabled */}
-      {!hideLocationButton && (
-        <div className="flex justify-center px-2 sm:px-0">
-          <button
-            onClick={handleLocationClick}
-            disabled={controlsDisabled}
-            className={`flex items-center gap-2 px-4 sm:px-6 py-3 ${themeClasses.buttonBg} border ${themeClasses.buttonBorder} 
-                     ${themeClasses.buttonText} ${themeClasses.buttonHover} transition-all duration-200 
-                     text-xs sm:text-sm uppercase tracking-wider font-mono disabled:opacity-50 
-                     disabled:cursor-not-allowed pixel-font ${themeClasses.specialBorder}
-                     min-h-[48px] touch-manipulation w-full sm:w-auto max-w-xs`}
-              style={{
-                imageRendering: "pixelated",
-                fontFamily: "monospace",
-                fontSize: "clamp(11px, 2.5vw, 14px)" // Responsive font size
-              }}
-          >
-            <MapPin className="w-3 h-3 sm:w-4 sm:h-4 flex-shrink-0" />
-            <span className="break-words text-center">
-              {isLoading ? "LOADING..." : isDisabled ? "RATE LIMITED" : "USE MY LOCATION"}
-            </span>
-          </button>
-        </div>
-      )}
-=======
->>>>>>> 381d9301
+
 
       {/* Error Display - Mobile responsive */}
       {(error || rateLimitError) && (
