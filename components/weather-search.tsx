--- conflicted
+++ resolved
@@ -1,13 +1,14 @@
 "use client"
 
 import { useState } from "react"
-import { Search, Loader2 } from "lucide-react"
+import { Search, Loader2, MapPin } from "lucide-react"
 import { ThemeType, APP_CONSTANTS } from "@/lib/utils"
 import CityAutocomplete from "./city-autocomplete"
 import { type CityData } from "@/lib/city-database"
 
 interface WeatherSearchProps {
   onSearch: (location: string) => void;
+  onLocationSearch?: () => void;
   isLoading: boolean;
   error?: string;
   isDisabled?: boolean;
@@ -18,6 +19,7 @@
 
 export default function WeatherSearch({ 
   onSearch, 
+  onLocationSearch,
   isLoading, 
   error, 
   isDisabled = false,
@@ -110,7 +112,6 @@
     }
   }
 
-<<<<<<< HEAD
   const handleCitySelect = (city: CityData) => {
     setSearchTerm(city.searchTerm)
     onSearch(city.searchTerm)
@@ -124,12 +125,10 @@
   }
 
   const handleLocationClick = () => {
-    if (!isLoading && !isDisabled) {
+    if (!isLoading && !isDisabled && onLocationSearch) {
       onLocationSearch()
     }
   }
-=======
->>>>>>> 381d9301
 
   // Determine if controls should be disabled
   const controlsDisabled = isLoading || isDisabled
@@ -190,9 +189,8 @@
         </div>
       </form>
 
-<<<<<<< HEAD
       {/* Location Button - Mobile friendly - Hidden when auto-location is enabled */}
-      {!hideLocationButton && (
+      {!hideLocationButton && onLocationSearch && (
         <div className="flex justify-center px-2 sm:px-0">
           <button
             onClick={handleLocationClick}
@@ -215,8 +213,6 @@
           </button>
         </div>
       )}
-=======
->>>>>>> 381d9301
 
       {/* Error Display - Mobile responsive */}
       {(error || rateLimitError) && (
