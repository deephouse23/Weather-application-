--- conflicted
+++ resolved
@@ -32,16 +32,12 @@
     formats: ['image/avif', 'image/webp'],
     minimumCacheTTL: 60,
   },
-<<<<<<< HEAD
 
-=======
-  
   // Fix turbopack root detection with multiple lockfiles
   turbopack: {
     root: process.cwd(),
   },
-  
->>>>>>> 80056f4d
+
   // Compression for better performance
   compress: true,
 
